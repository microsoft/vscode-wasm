{
	"name": "@vscode/sync-api-service",
	"version": "0.7.3",
	"description": "A sync implementation of the VS Code API. Only supported from a worker in NodeJS and browser",
	"engines": {
		"node": ">=16.15.1",
		"vscode": "^1.67.0"
	},
	"main": "./lib/main.js",
	"typings": "./lib/main.d.ts",
	"repository": {
		"type": "git",
		"url": "git+https://github.com/microsoft/vscode-wasm.git"
	},
	"keywords": [
		"VSCode",
		"API"
	],
	"author": "Visual Studio Code Team",
	"license": "MIT",
	"bugs": {
		"url": "https://github.com/microsoft/vscode-wasm/issues"
	},
	"homepage": "https://github.com/microsoft/vscode-wasi#readme",
	"enabledApiProposals": [
		"fsChunks"
	],
	"dependencies": {
		"vscode-uri": "3.0.3",
<<<<<<< HEAD
		"@vscode/sync-api-common": "0.7.1",
		"uuid": "9.0.0"
=======
		"@vscode/sync-api-common": "0.7.2"
>>>>>>> acfbb13b
	},
	"devDependencies": {
		"@types/vscode": "1.71.0",
		"@types/uuid": "8.3.4"
	},
	"scripts": {
		"compile": "node ../node_modules/typescript/lib/tsc.js -b ./tsconfig.json",
		"watch": "node ../node_modules/typescript/lib/tsc.js -b ./tsconfig.watch.json -w",
		"clean": "node ../node_modules/rimraf/bin.js lib && node ../node_modules/rimraf/bin.js dist",
		"lint": "node ../node_modules/eslint/bin/eslint.js --ext ts src",
		"test": "cd ../sync-api-tests && npm test",
		"prepublishOnly": "git clean -xfd . && npm install && npm run clean && npm run compile",
		"postpublish": "node ../build/npm/post-publish.js"
	}
}<|MERGE_RESOLUTION|>--- conflicted
+++ resolved
@@ -27,12 +27,8 @@
 	],
 	"dependencies": {
 		"vscode-uri": "3.0.3",
-<<<<<<< HEAD
-		"@vscode/sync-api-common": "0.7.1",
+		"@vscode/sync-api-common": "0.7.2",
 		"uuid": "9.0.0"
-=======
-		"@vscode/sync-api-common": "0.7.2"
->>>>>>> acfbb13b
 	},
 	"devDependencies": {
 		"@types/vscode": "1.71.0",
